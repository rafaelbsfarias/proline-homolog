import { useState, useEffect, useRef } from 'react';
import { supabase } from '@/modules/common/services/supabaseClient';
import { getLogger } from '@/modules/logger';

const logger = getLogger('hooks:usePartnerChecklistCategories');

interface PartnerChecklistEntry {
  id: string;
  category: string;
  partner_id: string;
  partner_name: string;
  type: 'mechanics_checklist' | 'vehicle_anomalies';
  has_anomalies: boolean;
  created_at: string;
  status: string;
}

function getMockCategories(vehicleId?: string): PartnerChecklistCategory[] {
  // Mock determinístico simples para evitar erros de console quando não há backend/sessão
  const base: PartnerChecklistCategory[] = [
    {
      category: 'Elétrica',
      partner_id: 'p-001',
      partner_name: 'Parceiro Elétrica',
      has_anomalies: false,
    },
    {
      category: 'Mecânica',
      partner_id: 'p-002',
      partner_name: 'Parceiro Mecânica',
      has_anomalies: false,
    },
    {
      category: 'Lataria',
      partner_id: 'p-003',
      partner_name: 'Parceiro Lataria',
      has_anomalies: false,
    },
  ];
  if (!vehicleId) return [];
  // Varie levemente pelo último caractere do id
  const last = vehicleId.at(-1);
  if (last && /[0-9]/.test(last)) {
    const n = Number(last) % base.length;
    return [...base.slice(n), ...base.slice(0, n)];
  }
  return base;
}

/**
 * Hook para buscar categorias de parceiros que têm checklists dinâmicos
 * para um determinado veículo
 */
export function usePartnerChecklistCategories(vehicleId?: string, inspectionId?: string) {
  const [categories, setCategories] = useState<PartnerChecklistEntry[]>([]);
  const [loading, setLoading] = useState(false);
  const [error, setError] = useState<string | null>(null);
  const lastKeyRef = useRef<string | null>(null);

  useEffect(() => {
    if (!vehicleId) {
      setCategories([]);
      return;
    }

    const fetchCategories = async () => {
      // Evitar execução duplicada em StrictMode no dev para o mesmo conjunto de chaves
      const key = `${vehicleId || ''}|${inspectionId || ''}`;
      if (lastKeyRef.current === key) {
        return;
      }
      lastKeyRef.current = key;

      setLoading(true);
      setError(null);

      try {
        // Obter token da sessão Supabase
        const {
          data: { session },
          error: sessionError,
        } = await supabase.auth.getSession();

        if (sessionError || !session?.access_token) {
<<<<<<< HEAD
          // Em ambientes sem sessão (dev), usar mock e registrar apenas um aviso
          logger.warn('session_missing_or_error_using_mock', {
            error: sessionError,
            hasSession: !!session,
          });
          setCategories(getMockCategories(vehicleId));
          setError(null);
=======
          // Em ambientes sem sessão, definir erro
          logger.warn('session_missing_or_error', {
            error: sessionError,
            hasSession: !!session,
          });
          setCategories([]);
          setError('Sessão não encontrada');
>>>>>>> cc5d82e2
          setLoading(false);
          return;
        }

        const token = session.access_token;

        const params = new URLSearchParams({
          vehicle_id: vehicleId,
        });

        if (inspectionId) {
          params.append('inspection_id', inspectionId);
        }

        const url = `/api/checklist/categories?${params.toString()}`;
        logger.info('fetching_categories', { url, vehicleId, inspectionId });

        const response = await fetch(url, {
          headers: {
            Authorization: `Bearer ${token}`,
          },
        });

        if (response.ok) {
          const data = await response.json();
          logger.info('categories_fetched_successfully', {
            categories_count: data.categories?.length || 0,
            categories: data.categories,
          });
          setCategories(data.categories || []);
        } else {
          let errorData: { error?: string } = {};
          try {
            errorData = await response.json();
          } catch {
            errorData = { error: `HTTP ${response.status}: ${response.statusText}` };
          }
<<<<<<< HEAD
          // Usar mock para reduzir ruído de console e manter UX funcional
          logger.warn('fetch_categories_failed_using_mock', {
=======
          // Usar lista vazia para reduzir ruído de console e manter UX funcional
          logger.warn('fetch_categories_failed', {
>>>>>>> cc5d82e2
            status: response.status,
            statusText: response.statusText,
            error: errorData,
          });
<<<<<<< HEAD
          setCategories(getMockCategories(vehicleId));
          setError(null);
        }
      } catch (err) {
        // Fallback para mock em erros inesperados (ex.: offline)
        logger.warn('fetch_categories_error_using_mock', { error: err });
        setCategories(getMockCategories(vehicleId));
        setError(null);
=======
          setCategories([]);
          setError('Erro ao carregar categorias');
        }
      } catch (err) {
        // Fallback para lista vazia em erros inesperados (ex.: offline)
        logger.warn('fetch_categories_error', { error: err });
        setCategories([]);
        setError('Erro ao carregar categorias');
>>>>>>> cc5d82e2
      } finally {
        setLoading(false);
      }
    };

    fetchCategories();
  }, [vehicleId, inspectionId]);

  return { categories, loading, error };
}<|MERGE_RESOLUTION|>--- conflicted
+++ resolved
@@ -13,38 +13,6 @@
   has_anomalies: boolean;
   created_at: string;
   status: string;
-}
-
-function getMockCategories(vehicleId?: string): PartnerChecklistCategory[] {
-  // Mock determinístico simples para evitar erros de console quando não há backend/sessão
-  const base: PartnerChecklistCategory[] = [
-    {
-      category: 'Elétrica',
-      partner_id: 'p-001',
-      partner_name: 'Parceiro Elétrica',
-      has_anomalies: false,
-    },
-    {
-      category: 'Mecânica',
-      partner_id: 'p-002',
-      partner_name: 'Parceiro Mecânica',
-      has_anomalies: false,
-    },
-    {
-      category: 'Lataria',
-      partner_id: 'p-003',
-      partner_name: 'Parceiro Lataria',
-      has_anomalies: false,
-    },
-  ];
-  if (!vehicleId) return [];
-  // Varie levemente pelo último caractere do id
-  const last = vehicleId.at(-1);
-  if (last && /[0-9]/.test(last)) {
-    const n = Number(last) % base.length;
-    return [...base.slice(n), ...base.slice(0, n)];
-  }
-  return base;
 }
 
 /**
@@ -82,15 +50,6 @@
         } = await supabase.auth.getSession();
 
         if (sessionError || !session?.access_token) {
-<<<<<<< HEAD
-          // Em ambientes sem sessão (dev), usar mock e registrar apenas um aviso
-          logger.warn('session_missing_or_error_using_mock', {
-            error: sessionError,
-            hasSession: !!session,
-          });
-          setCategories(getMockCategories(vehicleId));
-          setError(null);
-=======
           // Em ambientes sem sessão, definir erro
           logger.warn('session_missing_or_error', {
             error: sessionError,
@@ -98,7 +57,6 @@
           });
           setCategories([]);
           setError('Sessão não encontrada');
->>>>>>> cc5d82e2
           setLoading(false);
           return;
         }
@@ -136,27 +94,12 @@
           } catch {
             errorData = { error: `HTTP ${response.status}: ${response.statusText}` };
           }
-<<<<<<< HEAD
-          // Usar mock para reduzir ruído de console e manter UX funcional
-          logger.warn('fetch_categories_failed_using_mock', {
-=======
           // Usar lista vazia para reduzir ruído de console e manter UX funcional
           logger.warn('fetch_categories_failed', {
->>>>>>> cc5d82e2
             status: response.status,
             statusText: response.statusText,
             error: errorData,
           });
-<<<<<<< HEAD
-          setCategories(getMockCategories(vehicleId));
-          setError(null);
-        }
-      } catch (err) {
-        // Fallback para mock em erros inesperados (ex.: offline)
-        logger.warn('fetch_categories_error_using_mock', { error: err });
-        setCategories(getMockCategories(vehicleId));
-        setError(null);
-=======
           setCategories([]);
           setError('Erro ao carregar categorias');
         }
@@ -165,7 +108,6 @@
         logger.warn('fetch_categories_error', { error: err });
         setCategories([]);
         setError('Erro ao carregar categorias');
->>>>>>> cc5d82e2
       } finally {
         setLoading(false);
       }
