import type { EmailServiceInterface, EmailOptions } from './EmailServiceInterface';
import { getLogger, ILogger } from '@/modules/logger';

const logger: ILogger = getLogger('MailpitEmailService');

/**
 * SMTP Email service targeting a local Mailpit instance during development.
 * Defaults to SMTP_HOST/SMTP_PORT from env. Configure to match your Mailpit setup.
 */
export class MailpitEmailService implements EmailServiceInterface {
  private readonly host: string;
  private readonly port: number;
  private readonly user?: string;
  private readonly pass?: string;
  private readonly fromAddress: string;

  constructor() {
    this.host = process.env.SMTP_HOST || '127.0.0.1';
    this.port = Number(process.env.SMTP_PORT || 1025);
    this.user = process.env.SMTP_USER || undefined;
    this.pass = process.env.SMTP_PASS || undefined;
    this.fromAddress = process.env.SMTP_FROM || 'ProLine Hub <no-reply@proline.local>';

    // No eager import of nodemailer to avoid bundler resolution issues.
  }

  async sendSignupConfirmationEmail(
    email: string,
    fullName: string,
    _companyName: string
  ): Promise<void> {
    const subject = 'ProLine – Confirmação de Solicitação de Cadastro';
    const html = `<p>Olá ${fullName}, recebemos sua solicitação de cadastro.</p>`;
    await this.sendEmail({ to: email, subject, html });
  }

  async sendRegistrationSuccessEmail(recipientEmail: string, recipientName: string): Promise<void> {
    const subject = 'Confirmação de Solicitação de Cadastro - ProLine Hub';
    const html = `<p>Olá ${recipientName}, sua solicitação foi registrada e está em análise.</p>`;
    await this.sendEmail({ to: recipientEmail, subject, html });
  }

  async sendSignupApprovalEmail(email: string, fullName: string): Promise<void> {
    const subject = 'Cadastro Aprovado - ProLine Hub';
    const html = `<p>Olá ${fullName}, seu cadastro foi aprovado!</p>`;
    await this.sendEmail({ to: email, subject, html });
  }

  async sendSignupApprovalWithConfirmationEmail(
    email: string,
    fullName: string,
    confirmationLink: string
  ): Promise<void> {
    const subject = 'Ative sua conta - ProLine Hub';
    const html = `<p>Olá ${fullName}, <a href="${confirmationLink}">clique aqui para ativar sua conta</a>.</p>`;
    await this.sendEmail({ to: email, subject, html });
  }

<<<<<<< HEAD
  async sendPasswordResetEmail(email: string, resetLink: string): Promise<void> {
    const subject = 'Redefinição de Senha - ProLine Hub';
    // O resetLink já é a URL completa e correta gerada pelo Supabase.
    const html = `<p>Para redefinir sua senha, <a href="${resetLink}">clique aqui</a>.</p>`;
=======
  async sendPasswordResetEmail(email: string, resetUrl: string): Promise<void> {
    const subject = 'Redefinição de Senha - ProLine Hub';
    const html = `<p>Para redefinir sua senha, <a href="${resetUrl}">clique aqui</a>.</p>`;
>>>>>>> 7d4e4d74
    await this.sendEmail({ to: email, subject, html });
  }

  async sendWelcomeEmailWithTemporaryPassword(
    recipientEmail: string,
    recipientName: string,
    temporaryPassword: string,
    userRole: string
  ): Promise<void> {
    const subject = 'Bem-vindo ao ProLine Hub';
    const loginLink = `${process.env.NEXT_PUBLIC_SITE_URL || 'http://localhost:3000'}/login`;
    const html = `<!doctype html><html><body>
      <h2>Olá, ${recipientName}!</h2>
      <p>Sua conta (${userRole}) foi criada. Sua senha temporária:</p>
      <pre>${temporaryPassword}</pre>
      <p>Acesse: <a href="${loginLink}">${loginLink}</a></p>
    </body></html>`;
    await this.sendEmail({ to: recipientEmail, subject, html });
  }

  async sendEmail(options: EmailOptions): Promise<void> {
    // Dynamically import nodemailer at runtime on server
    let nm: any;
    try {
      const moduleName = 'nodemailer';

      nm = (await import(moduleName)) as any;
    } catch (_) {
      throw new Error('nodemailer não instalado. Não é possível enviar email via SMTP.');
    }
    const transport = nm.createTransport({
      host: this.host,
      port: this.port,
      secure: false,
      ignoreTLS: true,
      auth: this.user && this.pass ? { user: this.user, pass: this.pass } : undefined,
    });

    const info = await transport.sendMail({
      from: options.from || this.fromAddress,
      to: options.to,
      subject: options.subject,
      text: options.text,
      html: options.html,
    });
    logger.info(`Email enfileirado no Mailpit: ${info.messageId}`);
  }
}<|MERGE_RESOLUTION|>--- conflicted
+++ resolved
@@ -56,17 +56,67 @@
     await this.sendEmail({ to: email, subject, html });
   }
 
-<<<<<<< HEAD
   async sendPasswordResetEmail(email: string, resetLink: string): Promise<void> {
     const subject = 'Redefinição de Senha - ProLine Hub';
     // O resetLink já é a URL completa e correta gerada pelo Supabase.
     const html = `<p>Para redefinir sua senha, <a href="${resetLink}">clique aqui</a>.</p>`;
-=======
-  async sendPasswordResetEmail(email: string, resetUrl: string): Promise<void> {
-    const subject = 'Redefinição de Senha - ProLine Hub';
-    const html = `<p>Para redefinir sua senha, <a href="${resetUrl}">clique aqui</a>.</p>`;
->>>>>>> 7d4e4d74
     await this.sendEmail({ to: email, subject, html });
+  }
+
+  async sendTemporaryPasswordForReset(
+    recipientEmail: string,
+    recipientName: string,
+    temporaryPassword: string
+  ): Promise<void> {
+    const subject = 'Sua nova senha de acesso - ProLine Hub';
+    const loginLink = `${process.env.NEXT_PUBLIC_SITE_URL || 'http://localhost:3000'}/login`;
+    const html = `<!DOCTYPE html>
+    <html>
+    <head>
+      <meta charset="UTF-8" />
+      <meta name="viewport" content="width=device-width,initial-scale=1.0" />
+      <title>${subject}</title>
+    </head>
+    <body style="font-family:-apple-system,BlinkMacSystemFont,'Segoe UI',Roboto,Arial,sans-serif;background:#f5f7fa;margin:0;padding:20px;">
+      <div style="max-width:600px;margin:0 auto;background:#ffffff;border-radius:12px;box-shadow:0 4px 12px rgba(0,0,0,0.1);overflow:hidden;">
+        <div style="background:linear-gradient(135deg,#002E4C 100%,#002E4C 100%);padding:30px;text-align:center;">
+          <h1 style="color:#ffffff;margin:0;font-size:24px;">Redefinição de Senha</h1>
+          <p style="color:#e8f1ff;margin:10px 0 0 0;">ProLine Hub</p>
+        </div>
+        <div style="padding:30px;">
+          <h2 style="color:#002E4C;margin:0 0 10px 0;">Olá, ${recipientName}!</h2>
+          <p style="color:#4a5568;line-height:1.6;margin:0 0 16px 0;">
+            Você solicitou uma redefinição de senha. Uma nova senha temporária foi gerada para você.
+          </p>
+          <div style="background:#fff8e1;border:1px solid #ffe08a;padding:14px;border-radius:8px;margin:18px 0;">
+            <p style="color:#7a5b00;margin:0 0 6px 0;font-weight:600;">Sua nova senha temporária</p>
+            <code style="display:block;background:#fff3cd;border:1px dashed #ffd56a;padding:10px;border-radius:6px;font-family:ui-monospace, SFMono-Regular, Menlo, Monaco, Consolas, 'Liberation Mono', 'Courier New', monospace;">
+              ${temporaryPassword}
+            </code>
+          </div>
+          <p style="color:#4a5568;line-height:1.6;margin:0 0 10px 0;">
+            Por favor, faça login e <strong>altere sua senha</strong> assim que possível. Por segurança, você será solicitado a criar uma nova senha no seu primeiro acesso.
+          </p>
+          <div style="text-align:center;margin:24px 0;">
+            <a href="${loginLink}"
+               style="display:inline-block;background:linear-gradient(135deg,#002E4C 0%,#0044a0 100%);color:#ffffff;text-decoration:none;padding:14px 28px;border-radius:6px;font-weight:600;font-size:16px;">
+              Acessar ProLine Hub
+            </a>
+          </div>
+          <p style="color:#6c757d;margin:16px 0 0 0;font-size:14px;text-align:center;">
+            Se você não solicitou esta redefinição, por favor, ignore este email.
+          </p>
+        </div>
+        <div style="background:#f8f9fa;padding:20px;text-align:center;border-top:1px solid #e9ecef;">
+          <p style="color:#6c757d;margin:0;font-size:14px;">
+            Atenciosamente,<br />
+            <strong style="color:#002E4C;">Equipe ProLine Hub</strong>
+          </p>
+        </div>
+      </div>
+    </body>
+    </html>`;
+    await this.sendEmail({ to: recipientEmail, subject, html });
   }
 
   async sendWelcomeEmailWithTemporaryPassword(
