--- conflicted
+++ resolved
@@ -220,7 +220,6 @@
    * O link do Supabase cuidará do fluxo de verificação e redirecionará
    * para o APP com access_token e refresh_token no fragmento da URL.
    */
-<<<<<<< HEAD
   // async sendPasswordResetEmail(email: string, resetToken: string): Promise<void> {
   //   const subject = 'Redefinição de Senha - ProLine Hub';
   //   const resetLink = `${process.env.NEXT_PUBLIC_SITE_URL}/reset-password#token=${resetToken}`;
@@ -231,11 +230,6 @@
   async sendPasswordResetEmail(email: string, resetLink: string): Promise<void> {
     const subject = 'Redefinição de Senha - ProLine Hub';
     const html = `<p>Para redefinir sua senha, <a href="${resetLink}">clique aqui</a>.</p>`;
-=======
-  async sendPasswordResetEmail(email: string, resetUrl: string): Promise<void> {
-    const subject = 'Redefinição de Senha - ProLine Hub';
-    const html = `<p>Para redefinir sua senha, <a href="${resetUrl}">clique aqui</a>.</p>`;
->>>>>>> 7d4e4d74
     await this.sendEmail({ to: email, subject, html });
   }
 
