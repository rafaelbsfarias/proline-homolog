// ========================================================================================
// USER APPLICATION SERVICES - APPLICATION LAYER
// ========================================================================================
// Seguindo Clean Architecture - Cases de Uso e Orquestração
// ========================================================================================

import { UseCase, Result, createSuccess, createError } from '../../common/types/domain';
import { IUserModule, UserAuth, UserInfo } from '../../common/types/interfaces';
import { User, UserRegistrationData, UserStatus } from '../models/User';
<<<<<<< HEAD
import { Password } from '../../common/domain/Password';
=======
import { Email } from '@/modules/common/domain/Email';
import { Password } from '@/modules/common/domain/Password';
>>>>>>> d7512aa5

/**
 * Interface para repositório de usuários
 * Abstração para camada de infraestrutura
 */
export interface IUserRepository {
  findById(id: string): Promise<User | null>;
  findByEmail(email: string): Promise<User | null>;
  save(user: User): Promise<User>;
  delete(id: string): Promise<void>;
  findAll(): Promise<User[]>;
  findPending(): Promise<User[]>;
}

/**
 * Interface para serviço de hash de senhas
 * Abstração para infraestrutura de segurança
 */
export interface IPasswordHashService {
  hash(password: Password): Promise<string>;
  verify(password: Password, hash: string): Promise<boolean>;
}

/**
 * Interface para serviço de tokens JWT
 * Abstração para infraestrutura de autenticação
 */
export interface ITokenService {
  generateAccessToken(userId: string, role: string): Promise<string>;
  generateRefreshToken(userId: string): Promise<string>;
  verifyToken(token: string): Promise<{ userId: string; role: string } | null>;
}

/**
 * Interface para eventos de domínio
 * Abstração para infraestrutura de eventos
 */
export interface IDomainEventPublisher {
  publish(events: any[]): Promise<void>;
}

// ========================================================================================
// USE CASES - CASOS DE USO
// ========================================================================================

/**
 * Caso de uso: Registrar usuário
 */
export class RegisterUserUseCase implements UseCase<UserRegistrationData, UserInfo> {
  constructor(
    private readonly userRepository: IUserRepository,
    private readonly passwordHashService: IPasswordHashService,
    private readonly eventPublisher: IDomainEventPublisher
  ) {}

  async execute(request: UserRegistrationData): Promise<Result<UserInfo>> {
    try {
      // Verificar se usuário já existe
      const existingUser = await this.userRepository.findByEmail(request.email);
      if (existingUser) {
        return createError(new Error('Usuário já existe com este email'));
      }

      // Criar usuário
      const user = User.createForRegistration(request);

      // Hash da senha
      const password = Password.create(request.password);
      const passwordHash = await this.passwordHashService.hash(password);

      // Atualizar hash da senha (refletir no domain model)
      const userWithPassword = User.fromPersistence({
        ...user,
        password_hash: passwordHash,
        email: user.email.getValue(),
        role: user.role.getValue(),
        status: user.status,
        profile: user.profile,
        created_at: user.createdAt,
        updated_at: user.updatedAt,
        version: user.version,
      });

      // Salvar usuário
      const savedUser = await this.userRepository.save(userWithPassword);

      // Publicar eventos de domínio
      await this.eventPublisher.publish(savedUser.domainEvents);
      savedUser.clearDomainEvents();

      // Converter para DTO de resposta
      const userInfo: UserInfo = {
        id: savedUser.id,
        email: savedUser.email.getValue(),
        role: savedUser.role.getValue(),
        status: savedUser.status,
        profile: savedUser.profile,
        createdAt: savedUser.createdAt,
      };

      return createSuccess(userInfo);
    } catch (error) {
      return createError(new Error(`Erro ao registrar usuário: ${error}`));
    }
  }
}

/**
 * Caso de uso: Autenticar usuário
 */
export class AuthenticateUserUseCase
  implements UseCase<{ email: string; password: string }, UserAuth>
{
  constructor(
    private readonly userRepository: IUserRepository,
    private readonly passwordHashService: IPasswordHashService,
    private readonly tokenService: ITokenService
  ) {}

  async execute(request: { email: string; password: string }): Promise<Result<UserAuth>> {
    try {
      // Buscar usuário por email
      const user = await this.userRepository.findByEmail(request.email);
      if (!user) {
        return createError(new Error('Usuário não encontrado'));
      }

      // Verificar se pode fazer login
      if (!user.canLogin()) {
        return createError(new Error('Usuário não pode fazer login. Verifique o status da conta.'));
      }

      // Verificar senha
      const password = Password.create(request.password);
      const isValidPassword = await this.passwordHashService.verify(
        password,
        user['_passwordHash'] // Acesso ao campo privado para verificação
      );

      if (!isValidPassword) {
        return createError(new Error('Senha inválida'));
      }

      // Gerar tokens
      const accessToken = await this.tokenService.generateAccessToken(
        user.id,
        user.role.getValue()
      );
      const refreshToken = await this.tokenService.generateRefreshToken(user.id);

      // Resposta
      const userAuth: UserAuth = {
        userId: user.id,
        email: user.email.getValue(),
        role: user.role.getValue(),
        accessToken,
        refreshToken,
      };

      return createSuccess(userAuth);
    } catch (error) {
      return createError(new Error(`Erro na autenticação: ${error}`));
    }
  }
}

/**
 * Caso de uso: Obter usuário atual
 */
export class GetCurrentUserUseCase implements UseCase<string, UserInfo> {
  constructor(private readonly userRepository: IUserRepository) {}

  async execute(userId: string): Promise<Result<UserInfo>> {
    try {
      const user = await this.userRepository.findById(userId);
      if (!user) {
        return createError(new Error('Usuário não encontrado'));
      }

      const userInfo: UserInfo = {
        id: user.id,
        email: user.email.getValue(),
        role: user.role.getValue(),
        status: user.status,
        profile: user.profile,
        createdAt: user.createdAt,
      };

      return createSuccess(userInfo);
    } catch (error) {
      return createError(new Error(`Erro ao buscar usuário: ${error}`));
    }
  }
}

export class GetAllUsersUseCase implements UseCase<void, UserInfo[]> {
  constructor(private readonly userRepository: IUserRepository) {}

  async execute(): Promise<Result<UserInfo[]>> {
    try {
      const users = await this.userRepository.findAll();

      const usersInfo: UserInfo[] = users.map(user => ({
        id: user.id,
        email: user.email.getValue(),
        role: user.role.getValue(),
        status: user.status,
        profile: user.profile,
        createdAt: user.createdAt,
      }));

      return createSuccess(usersInfo);
    } catch (error) {
      return createError(new Error(`Erro ao listar usuários: ${error}`));
    }
  }
}

/**
 * Caso de uso: Aprovar registro de usuário
 */
export class ApproveUserRegistrationUseCase implements UseCase<string, void> {
  constructor(
    private readonly userRepository: IUserRepository,
    private readonly eventPublisher: IDomainEventPublisher
  ) {}

  async execute(userId: string): Promise<Result<void>> {
    try {
      const user = await this.userRepository.findById(userId);
      if (!user) {
        return createError(new Error('Usuário não encontrado'));
      }

      // Ativar usuário (regra de negócio no domain)
      user.activate();

      // Salvar
      await this.userRepository.save(user);

      // Publicar eventos
      await this.eventPublisher.publish(user.domainEvents);
      user.clearDomainEvents();

      return createSuccess(undefined);
    } catch (error) {
      return createError(new Error(`Erro ao aprovar usuário: ${error}`));
    }
  }
}

// ========================================================================================
// USER MODULE IMPLEMENTATION
// ========================================================================================

/**
 * Implementação do módulo de usuário
 * Facade que expõe os casos de uso
 */
export class UserModule implements IUserModule {
  readonly moduleName = 'user';
  readonly version = '1.0.0';

  constructor(
    private readonly registerUserUseCase: RegisterUserUseCase,
    private readonly authenticateUserUseCase: AuthenticateUserUseCase,
    private readonly getCurrentUserUseCase: GetCurrentUserUseCase,
    private readonly getAllUsersUseCase: GetAllUsersUseCase,
    private readonly approveUserUseCase: ApproveUserRegistrationUseCase
  ) {}

  async authenticateUser(email: string, password: string): Promise<Result<UserAuth>> {
    return this.authenticateUserUseCase.execute({ email, password });
  }

  async getCurrentUser(userId: string): Promise<Result<UserInfo>> {
    return this.getCurrentUserUseCase.execute(userId);
  }

  async getUserById(id: string): Promise<Result<UserInfo>> {
    return this.getCurrentUserUseCase.execute(id);
  }

  async getAllUsers(): Promise<Result<UserInfo[]>> {
    return this.getAllUsersUseCase.execute();
  }

  async userExists(email: string): Promise<boolean> {
    // Implementar verificação rápida
<<<<<<< HEAD
    return false; //implementar
=======
    return false;
>>>>>>> d7512aa5
  }

  async userHasPermission(userId: string, permission: string): Promise<boolean> {
    const result = await this.getCurrentUser(userId);
    if (!result.success) {
      return false;
    }

<<<<<<< HEAD
    //Implementar verificação de permissão com o domain model
=======
>>>>>>> d7512aa5
    return true;
  }

  async userCanAccessRoute(userId: string, route: string): Promise<boolean> {
    const result = await this.getCurrentUser(userId);
    if (!result.success) {
      return false;
    }

<<<<<<< HEAD
    //Implementar verificação de rota com o domain model
=======
>>>>>>> d7512aa5
    return true;
  }
}<|MERGE_RESOLUTION|>--- conflicted
+++ resolved
@@ -7,12 +7,7 @@
 import { UseCase, Result, createSuccess, createError } from '../../common/types/domain';
 import { IUserModule, UserAuth, UserInfo } from '../../common/types/interfaces';
 import { User, UserRegistrationData, UserStatus } from '../models/User';
-<<<<<<< HEAD
 import { Password } from '../../common/domain/Password';
-=======
-import { Email } from '@/modules/common/domain/Email';
-import { Password } from '@/modules/common/domain/Password';
->>>>>>> d7512aa5
 
 /**
  * Interface para repositório de usuários
@@ -302,11 +297,7 @@
 
   async userExists(email: string): Promise<boolean> {
     // Implementar verificação rápida
-<<<<<<< HEAD
     return false; //implementar
-=======
-    return false;
->>>>>>> d7512aa5
   }
 
   async userHasPermission(userId: string, permission: string): Promise<boolean> {
@@ -315,10 +306,7 @@
       return false;
     }
 
-<<<<<<< HEAD
     //Implementar verificação de permissão com o domain model
-=======
->>>>>>> d7512aa5
     return true;
   }
 
@@ -328,10 +316,7 @@
       return false;
     }
 
-<<<<<<< HEAD
     //Implementar verificação de rota com o domain model
-=======
->>>>>>> d7512aa5
     return true;
   }
 }