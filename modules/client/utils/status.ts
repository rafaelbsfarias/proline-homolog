export function sanitizeStatus(status?: string): string {
  return (status ?? '').toString().trim().toLowerCase().replace(/\s+/g, '-');
}

export function statusLabel(status?: string): string {
  if (!status) return '—';
  const raw = String(status).trim();
  const s = raw.toUpperCase();
  if (s === 'AGUARDANDO DEFINIÇÃO DE COLETA') return 'Aguardando definição de coleta';
  if (s === 'PONTO DE COLETA SELECIONADO') return 'Ponto de coleta selecionado';
  if (s === 'AGUARDANDO APROVAÇÃO DA COLETA') return 'Aguardando aprovação da coleta';
  if (s === 'AGUARDANDO COLETA') return 'Aguardando coleta';
  if (s === 'AGUARDANDO CHEGADA DO CLIENTE') return 'Aguardando chegada do cliente';
  if (s === 'AGUARDANDO CHEGADA DO VEÍCULO') return 'Aguardando chegada do veículo';
  if (s === 'CHEGADA CONFIRMADA') return 'Chegada confirmada';
  if (s === 'EM ANÁLISE') return 'Em análise';
<<<<<<< HEAD
  if (s === 'ANÁLISE FINALIZADA') return 'Análise finalizada';
=======
  if (s === 'ANÁLISE FINALIZADA' || s === 'ANALISE FINALIZADA') return 'Análise finalizada';
  if (s === 'SOLICITAÇÃO DE MUDANÇA DE DATA') return 'Solicitação de mudança de data';
>>>>>>> c678eaab
  return raw;
}

export function statusOrder(statusRaw: string): number {
  const s = String(statusRaw || '')
    .toUpperCase()
    .trim();
  if (s === 'AGUARDANDO DEFINIÇÃO DE COLETA') return 1;
  if (s === 'AGUARDANDO CHEGADA DO CLIENTE') return 2;
  if (s === 'AGUARDANDO CHEGADA DO VEÍCULO') return 2;
  if (s === 'PONTO DE COLETA SELECIONADO') return 2;
  if (s === 'AGUARDANDO APROVAÇÃO DA COLETA') return 2;
  if (s === 'AGUARDANDO COLETA') return 2;
  if (s === 'CHEGADA CONFIRMADA') return 3;
  if (s === 'EM ANÁLISE') return 4;
  if (s === 'ANÁLISE FINALIZADA') return 5;
  return 99;
}

export function canClientModify(status?: string): boolean {
  const s = String(status || '').toUpperCase();
  return (
    // s === 'AGUARDANDO DEFINIÇÃO DE COLETA' ||
    // s === 'PONTO DE COLETA SELECIONADO' ||
    // s === 'AGUARDANDO COLETA' ||
    // s === 'AGUARDANDO CHEGADA DO VEÍCULO' ||
    // s === 'AGUARDANDO CHEGADA DO CLIENTE'
    s === 'AGUARDANDO DEFINIÇÃO DE COLETA' ||
    s === 'AGUARDANDO CHEGADA DO VEÍCULO' ||
    s === 'AGUARDANDO APROVAÇÃO DA COLETA' ||
    s === 'SOLICITAÇÃO DE MUDANÇA DE DATA'
  );
}<|MERGE_RESOLUTION|>--- conflicted
+++ resolved
@@ -14,12 +14,8 @@
   if (s === 'AGUARDANDO CHEGADA DO VEÍCULO') return 'Aguardando chegada do veículo';
   if (s === 'CHEGADA CONFIRMADA') return 'Chegada confirmada';
   if (s === 'EM ANÁLISE') return 'Em análise';
-<<<<<<< HEAD
-  if (s === 'ANÁLISE FINALIZADA') return 'Análise finalizada';
-=======
   if (s === 'ANÁLISE FINALIZADA' || s === 'ANALISE FINALIZADA') return 'Análise finalizada';
   if (s === 'SOLICITAÇÃO DE MUDANÇA DE DATA') return 'Solicitação de mudança de data';
->>>>>>> c678eaab
   return raw;
 }
 
