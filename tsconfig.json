{
  "compilerOptions": {
    "target": "es2020",
    "module": "commonjs",
    "esModuleInterop": true,
    "forceConsistentCasingInFileNames": true,
    "strict": true,
    "skipLibCheck": true,
    "outDir": "./dist",
    "lib": ["dom", "dom.iterable", "esnext"],
    "allowJs": true,
    "noEmit": true,
    "incremental": true,
    "moduleResolution": "node",
    "resolveJsonModule": true,
    "isolatedModules": true,
    "jsx": "preserve",
    "types": ["node"],
    "plugins": [
      {
        "name": "next"
      }
    ],
    "baseUrl": ".",
    "paths": {
      "@/*": ["./*"],
      "@/app/*": ["./app/*"],
      "@/modules/*": ["./modules/*"],
      "@/lib/*": ["./lib/*"],
      "@/utils/*": ["./utils/*"],
      "@/components/*": ["modules/partner/components/*"]
    }
  },
  "include": [
    "utils/**/*.ts",
    "app/**/*.ts",
    "app/**/*.tsx",
    "src/**/*.ts",
    "src/**/*.tsx",
    "lib/**/*.ts",
    "modules/**/*.ts",
    "modules/**/*.tsx",
<<<<<<< HEAD
    ".next/types/**/*.ts",
    "modules/client/components/dashboard/VehicleCounter.tsx"
=======
    ".next/types/**/*.ts"
>>>>>>> 4fa8cebf
  ],
  "exclude": ["node_modules"]
}<|MERGE_RESOLUTION|>--- conflicted
+++ resolved
@@ -40,12 +40,8 @@
     "lib/**/*.ts",
     "modules/**/*.ts",
     "modules/**/*.tsx",
-<<<<<<< HEAD
     ".next/types/**/*.ts",
     "modules/client/components/dashboard/VehicleCounter.tsx"
-=======
-    ".next/types/**/*.ts"
->>>>>>> 4fa8cebf
   ],
   "exclude": ["node_modules"]
 }