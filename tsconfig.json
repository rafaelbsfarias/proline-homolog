--- conflicted
+++ resolved
@@ -13,11 +13,7 @@
     "resolveJsonModule": true,
     "isolatedModules": true,
     "jsx": "preserve",
-    "plugins": [
-      {
-        "name": "next"
-      }
-    ],
+    "plugins": [{ "name": "next" }],
     "baseUrl": ".",
     "paths": {
       "@/*": ["./*"],
@@ -25,21 +21,14 @@
       "@collections/*": ["./modules/collections/*"]
     }
   },
-<<<<<<< HEAD
   "include": [
-    "utils/**/*.ts",
-    "app/**/*.ts",
-    "app/**/*.tsx",
-    "src/**/*.ts",
-    "src/**/*.tsx",
+    "next-env.d.ts",
+    ".next/types/**/*.ts",
+    "app/**/*.{ts,tsx}",
+    "src/**/*.{ts,tsx}",
+    "modules/**/*.{ts,tsx}",
     "lib/**/*.ts",
-    "modules/**/*.ts",
-    "modules/**/*.tsx",
-    ".next/types/**/*.ts",
-    "modules/client/components/Dashboard/VehicleCounter.tsx"
+    "utils/**/*.ts"
   ],
-=======
-  "include": ["next-env.d.ts", ".next/types/**/*.ts", "**/*.ts", "**/*.tsx"],
->>>>>>> eb4fd581
   "exclude": ["node_modules"]
 }