import { NextRequest, NextResponse } from 'next/server';
import { SupabaseService } from '@/modules/common/services/SupabaseService';
import { ResendEmailService } from '@/modules/common/services/ResendEmailService';
import { getLogger, ILogger } from '@/modules/logger';

const logger: ILogger = getLogger('SendPasswordResetEmailAPI');

export async function POST(req: NextRequest) {
  try {
    const { email } = await req.json();

    if (!email) {
      logger.warn('Email not provided for password reset.');
      return NextResponse.json({ error: 'Email é obrigatório.' }, { status: 400 });
    }

    const supabaseAdmin = SupabaseService.getInstance().getAdminClient();
    const resendEmailService = new ResendEmailService();

    // Generate the password reset link using Supabase Admin API
    // const { data, error: generateLinkError } = await supabaseAdmin.auth.admin.generateLink({
    //   type: 'recovery',
    //   email: email,
    //   options: {
    //     redirectTo: `${process.env.APP_URL}/reset-password`,
    //   },
    // });

    const { data, error: generateLinkError } = await supabaseAdmin.auth.admin.generateLink({
      type: 'recovery',
      email: email,
      options: {
        redirectTo: `${process.env.NEXT_PUBLIC_SITE_URL}/reset-password?email=${email}`,
      },
    });

    if (generateLinkError) {
      logger.error(`Error generating password reset link for ${email}:`, generateLinkError);
      return NextResponse.json(
        { error: `Erro ao gerar link de redefinição de senha: ${generateLinkError.message}` },
        { status: 500 }
      );
    }

    if (!data?.properties?.action_link) {
      logger.error(`No action_link found in generatedlink for ${email}.`);
      return NextResponse.json(
        { error: 'Erro interno: Link de redefinição inválido.' },
        { status: 500 }
      );
    }

<<<<<<< HEAD
    // Extract the token from the generated link
    // const resetLink = data?.properties?.action_link;
    // const url = new URL(resetLink);
    // const token = url.searchParams.get('token');

    // if (!token) {
    //   logger.error(`Token not found in generated link for ${email}. Link: ${token}`);
    //   return NextResponse.json(
    //     { error: 'Erro interno: Token de redefinição não encontrado.' },
    //     { status: 500 }
    //   );
    // }

    // Extract the token from the generated link
    const actionLink = data?.properties?.action_link;
=======
    // Use the Supabase action_link directly so the user is redirected back
    // with access_token and refresh_token in the hash fragment
    const actionLink = data.properties.action_link;
>>>>>>> 7d4e4d74
    const url = new URL(actionLink);
    const token = url.searchParams.get('token');
    if (!token) {
      logger.error(`Token not found in generated link for ${email}. Link: ${actionLink}`);
      return NextResponse.json(
        { error: 'Erro interno: Token de redefinição não encontrado.' },
        { status: 500 }
      );
    }

    // Agora sim monta o link final para o front
    //const resetLink = `${process.env.NEXT_PUBLIC_SITE_URL}/reset-password#token=${token}`;
    //const resetLink = `${process.env.NEXT_PUBLIC_SITE_URL}/reset-password?email=${encodeURIComponent(email)}#token=${token}`;

    // Send the email using ResendEmailService
    //await resendEmailService.sendPasswordResetEmail(email, resetLink);

    //logger.debug(`Password reset email sent to ${email} via Resend.`);

    // Send the email using ResendEmailService
    //await resendEmailService.sendPasswordResetEmail(email, resetLink);

    // logger.info(`Password reset email sent to ${email} via Resend.`);
    return NextResponse.json({
      success: true,
      message: 'Email de redefinição enviado com sucesso!',
    });
  } catch (error: unknown) {
    const errorMessage = error instanceof Error ? error.message : String(error);
    logger.error('Internal server error in send-password-reset-email API:', errorMessage, error);
    return NextResponse.json(
      {
        error: 'Erro interno do servidor',
        details: errorMessage,
      },
      { status: 500 }
    );
  }
}<|MERGE_RESOLUTION|>--- conflicted
+++ resolved
@@ -50,7 +50,6 @@
       );
     }
 
-<<<<<<< HEAD
     // Extract the token from the generated link
     // const resetLink = data?.properties?.action_link;
     // const url = new URL(resetLink);
@@ -66,11 +65,6 @@
 
     // Extract the token from the generated link
     const actionLink = data?.properties?.action_link;
-=======
-    // Use the Supabase action_link directly so the user is redirected back
-    // with access_token and refresh_token in the hash fragment
-    const actionLink = data.properties.action_link;
->>>>>>> 7d4e4d74
     const url = new URL(actionLink);
     const token = url.searchParams.get('token');
     if (!token) {
