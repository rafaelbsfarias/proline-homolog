import { NextRequest, NextResponse } from 'next/server';
import { SupabaseService } from '@/modules/common/services/SupabaseService';
import { ResendEmailService } from '@/modules/common/services/ResendEmailService';
import { getLogger, ILogger } from '@/modules/logger';

const logger: ILogger = getLogger('SendPasswordResetEmailAPI');

export async function POST(req: NextRequest) {
  try {
    const { email } = await req.json();

    if (!email) {
      logger.warn('Email not provided for password reset.');
      return NextResponse.json({ error: 'Email é obrigatório.' }, { status: 400 });
    }

    const supabaseAdmin = SupabaseService.getInstance().getAdminClient();
    const resendEmailService = new ResendEmailService();

    // Generate the password reset link using Supabase Admin API
    const { data, error: generateLinkError } = await supabaseAdmin.auth.admin.generateLink({
      type: 'recovery',
      email: email,
      options: {
        redirectTo: `${process.env.APP_URL}/reset-password`,
      },
    });
    if (generateLinkError) {
      logger.error(`Error generating password reset link for ${email}:`, generateLinkError);
      return NextResponse.json(
        { error: `Erro ao gerar link de redefinição de senha: ${generateLinkError.message}` },
        { status: 500 }
      );
    }

    if (!data?.properties?.action_link) {
      logger.error(`No action_link found in generatedlink for ${email}.`);
      return NextResponse.json(
        { error: 'Erro interno: Link de redefinição inválido.' },
        { status: 500 }
      );
    }

    // Use the Supabase action_link directly so the user is redirected back
    // with access_token and refresh_token in the hash fragment
    const actionLink = data.properties.action_link;

<<<<<<< HEAD
    // Send the email using ResendEmailService with the full action link
    await resendEmailService.sendPasswordResetEmail(email, actionLink);
=======
    if (!token) {
      logger.error(`Token not found in generated link for ${email}. Link: ${token}`);
      return NextResponse.json(
        { error: 'Erro interno: Token de redefinição não encontrado.' },
        { status: 500 }
      );
    }

    // Send the email using ResendEmailService
    await resendEmailService.sendPasswordResetEmail(email, token);
>>>>>>> 99b51d48

    logger.info(`Password reset email sent to ${email} via Resend.`);
    return NextResponse.json({
      success: true,
      message: 'Email de redefinição enviado com sucesso!',
    });
  } catch (error: unknown) {
    const errorMessage = error instanceof Error ? error.message : String(error);
    logger.error('Internal server error in send-password-reset-email API:', errorMessage, error);
    return NextResponse.json(
      {
        error: 'Erro interno do servidor',
        details: errorMessage,
      },
      { status: 500 }
    );
  }
}<|MERGE_RESOLUTION|>--- conflicted
+++ resolved
@@ -45,10 +45,6 @@
     // with access_token and refresh_token in the hash fragment
     const actionLink = data.properties.action_link;
 
-<<<<<<< HEAD
-    // Send the email using ResendEmailService with the full action link
-    await resendEmailService.sendPasswordResetEmail(email, actionLink);
-=======
     if (!token) {
       logger.error(`Token not found in generated link for ${email}. Link: ${token}`);
       return NextResponse.json(
@@ -59,7 +55,6 @@
 
     // Send the email using ResendEmailService
     await resendEmailService.sendPasswordResetEmail(email, token);
->>>>>>> 99b51d48
 
     logger.info(`Password reset email sent to ${email} via Resend.`);
     return NextResponse.json({
