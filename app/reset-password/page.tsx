'use client';
import { useEffect, useState } from 'react';
import { useRouter } from 'next/navigation';
import { supabase } from '@/modules/common/services/supabaseClient';
import { getLogger, ILogger } from '@/modules/logger';
<<<<<<< HEAD
=======

const logger = getLogger('FormPasswordReset');
>>>>>>> 99b51d48

export default function ResetPasswordPage() {
  const [password, setPassword] = useState('');
  const [confirmPassword, setConfirmPassword] = useState('');
  const [error, setError] = useState('');
  const [success, setSuccess] = useState('');
  const [loading, setLoading] = useState(false);
  const [token, setToken] = useState<string | null>(null);
  const router = useRouter();

  useEffect(() => {
<<<<<<< HEAD
    // Captura os tokens da URL
    const hash = window.location.hash;
    //logger.info("Hash da URL: " + hash);
    console.log('hash da URL: ', hash);
    const params = new URLSearchParams(hash.substring(1));
    console.log('params da URL: ', params);
    //logger.info("Parâmetros da URL: " + params);
    const accessToken = params.get('access_token');
    const refreshToken = params.get('refresh_token');
    console.log('accessToken da URL: ', accessToken);
    console.log('refreshToken da URL: ', refreshToken);

    const establishSession = async () => {
      if (accessToken && refreshToken) {
        // Estabelece a sessão com ambos os tokens e aguarda o resultado
        const { error: sessionError } = await supabase.auth.setSession({
          access_token: accessToken,
          refresh_token: refreshToken,
        });

        if (sessionError) {
          setError(sessionError.message);
        }
      } else {
        setError('Tokens de autenticação não encontrados.');
      }
    };

    establishSession();
=======
    const urlParams = new URLSearchParams(window.location.search);
    const t = urlParams.get('token'); // pega o token direto

    if (t) {
      setToken(t);
      logger.info('Token extraído da URL:', t);
    } else {
      setError('Token não encontrado na URL.');
    }
>>>>>>> 99b51d48
  }, []);

  async function handleSubmit(e: React.FormEvent) {
    e.preventDefault();
    setError('');
    setSuccess('');

    if (!password || !confirmPassword) {
      setError('Preencha e confirme a nova senha.');
      return;
    }

    if (password !== confirmPassword) {
      setError('As senhas não coincidem.');
      return;
    }

<<<<<<< HEAD
    setLoading(true);
    try {
      const { error } = await supabase.auth.updateUser({
        password,
      });

      if (error) {
        setError(error.message);
=======
    if (!token) {
      setError('Token não disponível. Atualize a página e tente novamente.');
      return;
    }

    setLoading(true);
    try {
      const res = await fetch('/api/auth/reset-password', {
        method: 'POST',
        headers: { 'Content-Type': 'application/json' },
        body: JSON.stringify({ token, password }),
      });

      const data = await res.json();

      if (!res.ok) {
        setError(data.error || 'Erro ao redefinir senha.');
>>>>>>> 99b51d48
      } else {
        setSuccess('Senha redefinida com sucesso! Faça login novamente.');
        setTimeout(() => router.push('/login'), 2000);
      }
<<<<<<< HEAD
    } catch (err) {
      setError('Erro ao atualizar senha. Tente novamente.');
=======
    } catch {
      setError('Erro ao redefinir senha. Tente novamente.');
>>>>>>> 99b51d48
    } finally {
      setLoading(false);
    }
  }

  return (
    <div
      style={{
        minHeight: '100vh',
        display: 'flex',
        alignItems: 'center',
        justifyContent: 'center',
        background: '#f5f5f5',
      }}
    >
      <form
        onSubmit={handleSubmit}
        style={{
          background: '#fff',
          padding: 32,
          borderRadius: 12,
          boxShadow: '0 2px 12px rgba(0,0,0,0.07)',
          minWidth: 340,
        }}
      >
        <h2 style={{ marginBottom: 18 }}>Redefinir Senha</h2>
        <div style={{ marginBottom: 16 }}>
          <label htmlFor="password" style={{ display: 'block', marginBottom: 6 }}>
            Nova senha
          </label>
          <input
            id="password"
            type="password"
            value={password}
            onChange={e => setPassword(e.target.value)}
            style={{ width: '100%', padding: 10, borderRadius: 6, border: '1px solid #ccc' }}
            required
          />
        </div>
        <div style={{ marginBottom: 16 }}>
          <label htmlFor="confirmPassword" style={{ display: 'block', marginBottom: 6 }}>
            Confirme a nova senha
          </label>
          <input
            id="confirmPassword"
            type="password"
            value={confirmPassword}
            onChange={e => setConfirmPassword(e.target.value)}
            style={{ width: '100%', padding: 10, borderRadius: 6, border: '1px solid #ccc' }}
            required
          />
        </div>
        {error && <div style={{ color: '#e74c3c', marginBottom: 12 }}>{error}</div>}
        {success && <div style={{ color: '#2e7d32', marginBottom: 12 }}>{success}</div>}
        <button
          type="submit"
          style={{
            width: '100%',
            padding: 12,
            background: '#002e4c',
            color: '#fff',
            border: 'none',
            borderRadius: 6,
            fontWeight: 600,
          }}
          disabled={loading}
        >
          {loading ? 'Salvando...' : 'Redefinir Senha'}
        </button>
      </form>
    </div>
  );
}<|MERGE_RESOLUTION|>--- conflicted
+++ resolved
@@ -3,11 +3,8 @@
 import { useRouter } from 'next/navigation';
 import { supabase } from '@/modules/common/services/supabaseClient';
 import { getLogger, ILogger } from '@/modules/logger';
-<<<<<<< HEAD
-=======
 
 const logger = getLogger('FormPasswordReset');
->>>>>>> 99b51d48
 
 export default function ResetPasswordPage() {
   const [password, setPassword] = useState('');
@@ -19,37 +16,6 @@
   const router = useRouter();
 
   useEffect(() => {
-<<<<<<< HEAD
-    // Captura os tokens da URL
-    const hash = window.location.hash;
-    //logger.info("Hash da URL: " + hash);
-    console.log('hash da URL: ', hash);
-    const params = new URLSearchParams(hash.substring(1));
-    console.log('params da URL: ', params);
-    //logger.info("Parâmetros da URL: " + params);
-    const accessToken = params.get('access_token');
-    const refreshToken = params.get('refresh_token');
-    console.log('accessToken da URL: ', accessToken);
-    console.log('refreshToken da URL: ', refreshToken);
-
-    const establishSession = async () => {
-      if (accessToken && refreshToken) {
-        // Estabelece a sessão com ambos os tokens e aguarda o resultado
-        const { error: sessionError } = await supabase.auth.setSession({
-          access_token: accessToken,
-          refresh_token: refreshToken,
-        });
-
-        if (sessionError) {
-          setError(sessionError.message);
-        }
-      } else {
-        setError('Tokens de autenticação não encontrados.');
-      }
-    };
-
-    establishSession();
-=======
     const urlParams = new URLSearchParams(window.location.search);
     const t = urlParams.get('token'); // pega o token direto
 
@@ -59,7 +25,6 @@
     } else {
       setError('Token não encontrado na URL.');
     }
->>>>>>> 99b51d48
   }, []);
 
   async function handleSubmit(e: React.FormEvent) {
@@ -77,16 +42,6 @@
       return;
     }
 
-<<<<<<< HEAD
-    setLoading(true);
-    try {
-      const { error } = await supabase.auth.updateUser({
-        password,
-      });
-
-      if (error) {
-        setError(error.message);
-=======
     if (!token) {
       setError('Token não disponível. Atualize a página e tente novamente.');
       return;
@@ -104,18 +59,12 @@
 
       if (!res.ok) {
         setError(data.error || 'Erro ao redefinir senha.');
->>>>>>> 99b51d48
       } else {
         setSuccess('Senha redefinida com sucesso! Faça login novamente.');
         setTimeout(() => router.push('/login'), 2000);
       }
-<<<<<<< HEAD
-    } catch (err) {
-      setError('Erro ao atualizar senha. Tente novamente.');
-=======
     } catch {
       setError('Erro ao redefinir senha. Tente novamente.');
->>>>>>> 99b51d48
     } finally {
       setLoading(false);
     }
