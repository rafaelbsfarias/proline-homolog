# Índice Geral da Documentação

## 1. Documentação Técnica

### 1.1 Arquitetura
- [Índice da Arquitetura](architecture/indice.md) - Documentação de arquitetura dos componentes
- [Análise ClientDashboard](architecture/client_dashboard.md) - Análise do painel do cliente

### 1.2 Desenvolvimento
- [Índice de Desenvolvimento](development/indice.md) - Documentação do processo de desenvolvimento
- [Resumo Executivo](development/resumo_executivo.md) - Visão geral do processo de desenvolvimento
- [Componentes do Cliente](development/componentes_cliente.md) - Detalhamento da arquitetura do cliente
- [Diferenças na Implementação](development/diferencas_implementacao.md) - Comparação entre documentação e implementação
- [Relação Fluxos x Componentes](development/fluxos_componentes.md) - Mapeamento entre fluxos e componentes

## 2. Fluxos de Negócio

### 2.1 Fluxos de Serviço
- [Fluxo de Aprovação](business-flows/fluxo_aprovacao.md) - Fluxo de aprovação de coleta
- [Fluxo de Mudança de Data](business-flows/fluxo_mudanca_data.md) - Fluxo de mudança de data
- [Fluxo de Rejeição](business-flows/fluxo_rejeicao.md) - Fluxo de rejeição de coleta

<<<<<<< HEAD
## 2. Documentação de Componentes
- [Input](components/Input.md) - Documentação do componente de Input reutilizável.
=======
### 2.2 Fluxos de Status
- [Fluxo de Status dos Veículos](business-flows/fluxo_status_veiculos.md) - Fluxos de status dos veículos
- [Diagramas de Sequência](business-flows/diagramas_sequencia.md) - Diagramas dos fluxos de status
- [Resumo dos Fluxos](business-flows/resumo_fluxos_status.md) - Resumo dos fluxos de status
>>>>>>> cf329305

## 3. Diretrizes do Projeto

- [Instruções de Desenvolvimento](DEVELOPMENT_INSTRUCTIONS.md) - Princípios e diretrizes do projeto

## 4. Documentação de Funcionalidades

### 4.1 Visão Geral do Cliente (Admin)
<<<<<<< HEAD
- [Documento Principal](admin-client-overview.md) - Visão geral do cliente no painel administrativo
- [Especificação Técnica](admin-client-overview-spec.md) - Especificação técnica detalhada
- [Documento Completo](admin-client-overview-full.md) - Documentação completa
- [Feature](ADMIN_CLIENT_OVERVIEW_FEATURE.md) - Documentação da feature
- [Documento Técnico](ADMIN_CLIENT_OVERVIEW_TECH.md) - Documentação técnica
- [Especificação](ADMIN_CLIENT_OVERVIEW_SPEC.md) - Especificação da página
- [Documento Completo](ADMIN_CLIENT_OVERVIEW_FULL.md) - Documentação completa
=======
- [Documento Principal](admin-client-dashboard.md) - Visão geral do cliente no painel administrativo
>>>>>>> cf329305

## 5. Segurança

- [Auditoria de Autenticação](security/auditoria-autenticacao.md) - Auditoria do sistema de autenticação
- [Auditoria de Módulos](security/auditoria-lib-modulos.md) - Auditoria de segurança em módulos
- [Auditoria de Módulos Comuns](security/auditoria-modulos.md) - Auditoria de módulos comuns
- [Plano de Ação de Segurança de Rotas](security/plano-acao-seguranca-rotas.md) - Plano de ação para segurança de rotas
- [Relatório de Rotas Completas](security/relatorio-rotas-completas.md) - Relatório completo de rotas do sistema

<<<<<<< HEAD
## 6. Referências
=======
## 6. Bugs e Issues Conhecidos
>>>>>>> cf329305

- [Índice de Bugs](bugs/indice.md) - Índice completo dos bugs documentados
- [Erro ao Aceitar Data Proposta pelo Cliente](bugs/admin_accept_proposed_date_bug.md) - Bug crítico na aceitação de datas propostas<|MERGE_RESOLUTION|>--- conflicted
+++ resolved
@@ -20,15 +20,10 @@
 - [Fluxo de Mudança de Data](business-flows/fluxo_mudanca_data.md) - Fluxo de mudança de data
 - [Fluxo de Rejeição](business-flows/fluxo_rejeicao.md) - Fluxo de rejeição de coleta
 
-<<<<<<< HEAD
-## 2. Documentação de Componentes
-- [Input](components/Input.md) - Documentação do componente de Input reutilizável.
-=======
 ### 2.2 Fluxos de Status
 - [Fluxo de Status dos Veículos](business-flows/fluxo_status_veiculos.md) - Fluxos de status dos veículos
 - [Diagramas de Sequência](business-flows/diagramas_sequencia.md) - Diagramas dos fluxos de status
 - [Resumo dos Fluxos](business-flows/resumo_fluxos_status.md) - Resumo dos fluxos de status
->>>>>>> cf329305
 
 ## 3. Diretrizes do Projeto
 
@@ -37,17 +32,7 @@
 ## 4. Documentação de Funcionalidades
 
 ### 4.1 Visão Geral do Cliente (Admin)
-<<<<<<< HEAD
-- [Documento Principal](admin-client-overview.md) - Visão geral do cliente no painel administrativo
-- [Especificação Técnica](admin-client-overview-spec.md) - Especificação técnica detalhada
-- [Documento Completo](admin-client-overview-full.md) - Documentação completa
-- [Feature](ADMIN_CLIENT_OVERVIEW_FEATURE.md) - Documentação da feature
-- [Documento Técnico](ADMIN_CLIENT_OVERVIEW_TECH.md) - Documentação técnica
-- [Especificação](ADMIN_CLIENT_OVERVIEW_SPEC.md) - Especificação da página
-- [Documento Completo](ADMIN_CLIENT_OVERVIEW_FULL.md) - Documentação completa
-=======
 - [Documento Principal](admin-client-dashboard.md) - Visão geral do cliente no painel administrativo
->>>>>>> cf329305
 
 ## 5. Segurança
 
@@ -57,11 +42,7 @@
 - [Plano de Ação de Segurança de Rotas](security/plano-acao-seguranca-rotas.md) - Plano de ação para segurança de rotas
 - [Relatório de Rotas Completas](security/relatorio-rotas-completas.md) - Relatório completo de rotas do sistema
 
-<<<<<<< HEAD
-## 6. Referências
-=======
 ## 6. Bugs e Issues Conhecidos
->>>>>>> cf329305
 
 - [Índice de Bugs](bugs/indice.md) - Índice completo dos bugs documentados
 - [Erro ao Aceitar Data Proposta pelo Cliente](bugs/admin_accept_proposed_date_bug.md) - Bug crítico na aceitação de datas propostas